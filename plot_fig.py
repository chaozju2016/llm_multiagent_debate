import pickle
import os
import argparse
import numpy as np
import pandas as pd
import seaborn as sns
import matplotlib.pyplot as plt
import argparse

def extract_upper_triangle(matrix):
    """
    Extracts the upper triangle of a square matrix, excluding the diagonal elements.

    Args:
        matrix (list of list of int/float): A square matrix (2D list) from which the upper triangle is to be extracted.

    Returns:
        list: A list containing the elements of the upper triangle of the matrix.
    """
    upper_triangle = []
    n = len(matrix)
    
    for i in range(n):
        for j in range(i + 1, n):  # Start from i+1 to skip the diagonal elements
            upper_triangle.append(matrix[i][j])
    
    return upper_triangle

def process_file(file_name: str):
    """
    Processes a file containing problem data, extracts similarity scores from the upper triangle of similarity matrices,
    and organizes the data into a pandas DataFrame.

    Args:
        file_name (str): The name of the file to be processed. The file should contain serialized data in pickle format.

    Returns:
        pd.DataFrame: A DataFrame containing the round index, similarity scores, and problem index for each entry.
    """
    with open(file_name,'rb') as f:
        data = pickle.load(f) # Load the serialized data from the file
    
    round_idx = []  # List to store round indices
    simularity_score = []  # List to store similarity scores
    problem_idx = []  # List to store problem indices

    problem_num = len(data)  # Total number of problems in the data

    for tmp_problem_index in range(problem_num):
        problem_data = data[tmp_problem_index]['states']  # Extract the states for the current problem
        round_num = len(problem_data)  # Number of rounds in the current problem

        for i in range(round_num):
            tmp_round_idx = problem_data[i]['round']  # Extract the round index

            # Extract the upper triangle of the similarity matrix for the current round
            assert 'sim_matrix' in problem_data[i].keys(), "Keyword sim_matrix not found"
            tmp_simularity_score = extract_upper_triangle(problem_data[i]['sim_matrix'])

            # Append the extracted similarity scores, round index, and problem index to their respective lists
            for score in tmp_simularity_score:
                simularity_score.append(score)
                round_idx.append(tmp_round_idx)
                problem_idx.append(tmp_problem_index)

    # Store the collected data in a dictionary
    simu_data_dict = {
        "round": round_idx,  # List of round indices
        "simularity": simularity_score,  # List of similarity scores
        "problem": problem_idx  # List of problem indices
    }

    # Convert the dictionary to a pandas DataFrame
    data_df = pd.DataFrame(simu_data_dict)

    return data_df

def calculate_simi_mean_std(df):
    # group by round and calculate mean and std of simularity
    grouped = df.groupby('round')['simularity'].agg(['mean', 'std'])
    
    # get the max round
    max_round = grouped.index.max()
    
    # initialize the result list
    result = []
    
    # iter from 0 to max round
    for round_num in range(max_round + 1):
        if round_num in grouped.index:
            mean = grouped.loc[round_num, 'mean']
            std = grouped.loc[round_num, 'std']
        else:
            # if the round not exist, then mean and std is NaN
            mean, std = np.nan, np.nan
        
        # add the result to the list
        result.append({'round': round_num, 'mean': mean, 'std': std})
    
    return result

def plot_swarm_figure(data_df: pd.DataFrame, save_path: str = None):
    """
    Plots a swarm plot of similarity scores across rounds, with points colored by problem index.

    Args:
        data_df (pd.DataFrame): A DataFrame containing the columns 'round', 'simularity', and 'problem'.
        save_path (str, optional): The file path to save the plot. If None, the plot is not saved.
    """
    plt.clf()
    # Create a swarm plot with 'round' on the x-axis, 'simularity' on the y-axis, and colored by 'problem'
    # sns.swarmplot(x="round", y="simularity", hue="problem", data=data_df, palette="viridis",
    #     size=3,  # 减小点的大小
    #     alpha=0.6,  # 添加透明度
    #     )
    sns.stripplot(
        x="round", 
        y="simularity", 
        hue="problem", 
        data=data_df, 
        palette="viridis",
        size=3,
        alpha=0.6,
        jitter=True,  # 添加随机抖动
        dodge=True,    # 按 problem 分组错开显示
    )

    plt.title("Swarm Plot of Similarity Scores by Problem Index")
    plt.xlabel("Round")
    plt.ylabel("Similarity Score")
    
    # Add a legend to clarify the problem indices
    plt.legend(title="Problem Index", bbox_to_anchor=(1.05, 1), loc='upper left')
    
    # Save the plot if a save path is provided
    if save_path is not None:
        plt.savefig(save_path, bbox_inches='tight')  # bbox_inches='tight' ensures the legend is included in the saved image
    
    plt.show()


if __name__ == "__main__":
<<<<<<< HEAD
    data_file_name = "data/glm_glm_llama_dynamic_mask_o2/multi_math_results_er100_agents3_dr5_ratio0.6_range30.p"
    data_df = process_file(file_name=data_file_name)
    plot_swarm_figure(data_df=data_df, save_path="./data/glm_glm_llama_dynamic_mask_o2/multi_math_results_er100_agents3_dr5_ratio0.6_range30.png")
    print(calculate_simi_mean_std(data_df))

=======
    parser = argparse.ArgumentParser(description='math')
    parser.add_argument('-d', '--data_dir', type=str, default=None, help='data dir')
    parser.add_argument('-f', '--file_name', type=str, default=None, help='file name')
    args = parser.parse_args()
    
    data_file_list = []
    
    if args.file_name is None:
        if args.data_dir is None:
            raise ValueError('Please provide a file name')
        else:
            data_file_list = os.listdir(args.data_dir)
            # leave only pickle files
            data_file_list = [os.path.join(args.data_dir, file) for file in data_file_list if file.endswith('.p')]
            
    if args.data_dir is None:
        if args.file_name is None:
            raise ValueError('Please provide a data dir')
        else:
            data_file_list = [args.file_name]
    
    for data_file_name in data_file_list:
        data_df = process_file(file_name=data_file_name)
        plot_swarm_figure(data_df=data_df, save_path=data_file_name.replace('.p', '.png'))
        # reset sns
        sns.reset_orig()
        # reset plt
        plt.clf()
>>>>>>> 5ccb6341
<|MERGE_RESOLUTION|>--- conflicted
+++ resolved
@@ -140,13 +140,6 @@
 
 
 if __name__ == "__main__":
-<<<<<<< HEAD
-    data_file_name = "data/glm_glm_llama_dynamic_mask_o2/multi_math_results_er100_agents3_dr5_ratio0.6_range30.p"
-    data_df = process_file(file_name=data_file_name)
-    plot_swarm_figure(data_df=data_df, save_path="./data/glm_glm_llama_dynamic_mask_o2/multi_math_results_er100_agents3_dr5_ratio0.6_range30.png")
-    print(calculate_simi_mean_std(data_df))
-
-=======
     parser = argparse.ArgumentParser(description='math')
     parser.add_argument('-d', '--data_dir', type=str, default=None, help='data dir')
     parser.add_argument('-f', '--file_name', type=str, default=None, help='file name')
@@ -174,5 +167,4 @@
         # reset sns
         sns.reset_orig()
         # reset plt
-        plt.clf()
->>>>>>> 5ccb6341
+        plt.clf()